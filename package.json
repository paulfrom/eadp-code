--- conflicted
+++ resolved
@@ -1,11 +1,6 @@
 {
-<<<<<<< HEAD
   "name": "eadp-code",
   "version": "0.1.1",
-=======
-  "name": "@qwen-code/qwen-code",
-  "version": "0.2.0",
->>>>>>> 0f3addd1
   "engines": {
     "node": ">=20.0.0"
   },
