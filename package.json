{
<<<<<<< HEAD
  "name": "eadp-code",
  "version": "0.0.14-alpha7",
=======
  "name": "@qwen-code/qwen-code",
  "version": "0.1.1",
>>>>>>> f4f24ab5
  "engines": {
    "node": ">=20.0.0"
  },
  "type": "module",
  "workspaces": [
    "packages/*"
  ],
  "repository": {
    "type": "git",
    "url": "git+https://github.com/paulfrom/eadp-code.git"
  },
  "config": {
<<<<<<< HEAD
    "sandboxImageUri": "ghcr.io/qwenlm/qwen-code:0.0.14-alpha7"
=======
    "sandboxImageUri": "ghcr.io/qwenlm/qwen-code:0.1.1"
>>>>>>> f4f24ab5
  },
  "scripts": {
    "start": "cross-env node scripts/start.js",
    "debug": "cross-env DEBUG=1 node --inspect-brk scripts/start.js",
    "auth:npm": "npx google-artifactregistry-auth",
    "auth:docker": "gcloud auth configure-docker us-west1-docker.pkg.dev",
    "auth": "npm run auth:npm && npm run auth:docker",
    "generate": "node scripts/generate-git-commit-info.js",
    "build": "node scripts/build.js",
    "build-and-start": "npm run build && npm run start",
    "build:vscode": "node scripts/build_vscode_companion.js",
    "build:all": "npm run build && npm run build:sandbox && npm run build:vscode",
    "build:packages": "npm run build --workspaces",
    "build:sandbox": "node scripts/build_sandbox.js",
    "bundle": "rm -rf dist && npm run generate && node esbuild.config.js && node scripts/copy_bundle_assets.js",
    "test": "npm run test --workspaces --if-present --parallel",
    "test:ci": "npm run test:ci --workspaces --if-present --parallel && npm run test:scripts",
    "test:scripts": "vitest run --config ./scripts/tests/vitest.config.ts",
    "test:e2e": "cross-env VERBOSE=true KEEP_OUTPUT=true npm run test:integration:sandbox:none",
    "test:integration:all": "npm run test:integration:sandbox:none && npm run test:integration:sandbox:docker && npm run test:integration:sandbox:podman",
    "test:integration:sandbox:none": "cross-env GEMINI_SANDBOX=false vitest run --root ./integration-tests",
    "test:integration:sandbox:docker": "cross-env GEMINI_SANDBOX=docker npm run build:sandbox && GEMINI_SANDBOX=docker vitest run --root ./integration-tests",
    "test:integration:sandbox:podman": "cross-env GEMINI_SANDBOX=podman vitest run --root ./integration-tests",
    "test:terminal-bench": "cross-env VERBOSE=true KEEP_OUTPUT=true vitest run --config ./vitest.terminal-bench.config.ts --root ./integration-tests",
    "test:terminal-bench:oracle": "cross-env VERBOSE=true KEEP_OUTPUT=true vitest run --config ./vitest.terminal-bench.config.ts --root ./integration-tests -t 'oracle'",
    "test:terminal-bench:qwen": "cross-env VERBOSE=true KEEP_OUTPUT=true vitest run --config ./vitest.terminal-bench.config.ts --root ./integration-tests -t 'qwen'",
    "lint": "eslint . --ext .ts,.tsx && eslint integration-tests",
    "lint:fix": "eslint . --fix && eslint integration-tests --fix",
    "lint:ci": "eslint . --ext .ts,.tsx --max-warnings 0 && eslint integration-tests --max-warnings 0",
    "lint:all": "node scripts/lint.js",
    "format": "prettier --experimental-cli --write .",
    "typecheck": "npm run typecheck --workspaces --if-present",
    "preflight": "npm run clean && npm ci && npm run format && npm run lint:ci && npm run build && npm run typecheck && npm run test:ci",
    "prepare": "husky && npm run bundle",
    "prepare:package": "node scripts/prepare-package.js",
    "release:version": "node scripts/version.js",
    "telemetry": "node scripts/telemetry.js",
    "check:lockfile": "node scripts/check-lockfile.js",
    "clean": "node scripts/clean.js",
    "pre-commit": "node scripts/pre-commit.js"
  },
  "overrides": {
    "wrap-ansi": "9.0.2",
    "ansi-regex": "6.2.2",
    "cliui": {
      "wrap-ansi": "7.0.0"
    }
  },
  "bin": {
<<<<<<< HEAD
    "eadp": "bundle/gemini.js"
=======
    "qwen": "dist/cli.js"
>>>>>>> f4f24ab5
  },
  "files": [
    "dist/",
    "README.md",
    "LICENSE"
  ],
  "devDependencies": {
    "@types/marked": "^5.0.2",
    "@types/micromatch": "^4.0.9",
    "@types/mime-types": "^3.0.1",
    "@types/minimatch": "^5.1.2",
    "@types/mock-fs": "^4.13.4",
    "@types/qrcode-terminal": "^0.12.2",
    "@types/shell-quote": "^1.7.5",
    "@types/uuid": "^10.0.0",
    "@vitest/coverage-v8": "^3.1.1",
    "@vitest/eslint-plugin": "^1.3.4",
    "concurrently": "^9.2.0",
    "cross-env": "^7.0.3",
    "esbuild": "^0.25.0",
    "eslint": "^9.24.0",
    "eslint-config-prettier": "^10.1.2",
    "eslint-plugin-import": "^2.31.0",
    "eslint-plugin-license-header": "^0.8.0",
    "eslint-plugin-react": "^7.37.5",
    "eslint-plugin-react-hooks": "^5.2.0",
    "glob": "^10.4.5",
    "globals": "^16.0.0",
    "google-artifactregistry-auth": "^3.4.0",
    "husky": "^9.1.7",
    "json": "^11.0.0",
<<<<<<< HEAD
    "lodash": "^4.17.21",
    "memfs": "^4.49.0",
=======
    "lint-staged": "^16.1.6",
    "memfs": "^4.42.0",
>>>>>>> f4f24ab5
    "mnemonist": "^0.40.3",
    "mock-fs": "^5.5.0",
    "msw": "^2.10.4",
    "npm-run-all": "^4.1.5",
    "prettier": "^3.5.3",
    "react-devtools-core": "^4.28.5",
    "semver": "^7.7.2",
    "strip-ansi": "^7.1.2",
    "tsx": "^4.20.3",
    "typescript-eslint": "^8.30.1",
    "vitest": "^3.2.4",
    "yargs": "^17.7.2"
  },
  "dependencies": {
    "@lvce-editor/ripgrep": "^1.6.0",
    "simple-git": "^3.28.0",
    "strip-ansi": "^7.1.0"
  },
  "optionalDependencies": {
    "@lydell/node-pty": "1.1.0",
    "@lydell/node-pty-darwin-arm64": "1.1.0",
    "@lydell/node-pty-darwin-x64": "1.1.0",
    "@lydell/node-pty-linux-x64": "1.1.0",
    "@lydell/node-pty-win32-arm64": "1.1.0",
    "@lydell/node-pty-win32-x64": "1.1.0",
    "node-pty": "^1.0.0"
  },
  "lint-staged": {
    "*.{js,jsx,ts,tsx}": [
      "prettier --write",
      "eslint --fix --max-warnings 0"
    ],
    "*.{json,md}": [
      "prettier --write"
    ]
  }
}<|MERGE_RESOLUTION|>--- conflicted
+++ resolved
@@ -1,11 +1,6 @@
 {
-<<<<<<< HEAD
-  "name": "eadp-code",
-  "version": "0.0.14-alpha7",
-=======
   "name": "@qwen-code/qwen-code",
   "version": "0.1.1",
->>>>>>> f4f24ab5
   "engines": {
     "node": ">=20.0.0"
   },
@@ -18,11 +13,7 @@
     "url": "git+https://github.com/paulfrom/eadp-code.git"
   },
   "config": {
-<<<<<<< HEAD
-    "sandboxImageUri": "ghcr.io/qwenlm/qwen-code:0.0.14-alpha7"
-=======
     "sandboxImageUri": "ghcr.io/qwenlm/qwen-code:0.1.1"
->>>>>>> f4f24ab5
   },
   "scripts": {
     "start": "cross-env node scripts/start.js",
@@ -72,11 +63,7 @@
     }
   },
   "bin": {
-<<<<<<< HEAD
-    "eadp": "bundle/gemini.js"
-=======
     "qwen": "dist/cli.js"
->>>>>>> f4f24ab5
   },
   "files": [
     "dist/",
@@ -108,13 +95,8 @@
     "google-artifactregistry-auth": "^3.4.0",
     "husky": "^9.1.7",
     "json": "^11.0.0",
-<<<<<<< HEAD
-    "lodash": "^4.17.21",
-    "memfs": "^4.49.0",
-=======
     "lint-staged": "^16.1.6",
     "memfs": "^4.42.0",
->>>>>>> f4f24ab5
     "mnemonist": "^0.40.3",
     "mock-fs": "^5.5.0",
     "msw": "^2.10.4",
