--- conflicted
+++ resolved
@@ -1,11 +1,6 @@
 {
-<<<<<<< HEAD
   "name": "eadp-code",
-  "version": "0.2.0",
-=======
-  "name": "@qwen-code/qwen-code",
   "version": "0.2.2",
->>>>>>> 2d9cc92c
   "engines": {
     "node": ">=20.0.0"
   },
