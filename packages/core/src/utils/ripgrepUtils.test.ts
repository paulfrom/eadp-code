/**
 * @license
 * Copyright 2025 Qwen
 * SPDX-License-Identifier: Apache-2.0
 */

import { describe, it, expect, beforeEach, vi, type Mock } from 'vitest';
import {
  canUseRipgrep,
  getRipgrepCommand,
  getBuiltinRipgrep,
} from './ripgrepUtils.js';
import { fileExists } from './fileUtils.js';
import path from 'node:path';

// Mock fileUtils
vi.mock('./fileUtils.js', async (importOriginal) => {
  const actual = await importOriginal<typeof import('./fileUtils.js')>();
  return {
    ...actual,
    fileExists: vi.fn(),
  };
});

describe('ripgrepUtils', () => {
  beforeEach(() => {
    vi.clearAllMocks();
  });

  describe('getBulltinRipgrepPath', () => {
    it('should return path with .exe extension on Windows', () => {
      const originalPlatform = process.platform;
      const originalArch = process.arch;

      // Mock Windows x64
      Object.defineProperty(process, 'platform', { value: 'win32' });
      Object.defineProperty(process, 'arch', { value: 'x64' });

      const rgPath = getBuiltinRipgrep();

      expect(rgPath).toContain('x64-win32');
      expect(rgPath).toContain('rg.exe');
      expect(rgPath).toContain(path.join('vendor', 'ripgrep'));

      // Restore original values
      Object.defineProperty(process, 'platform', { value: originalPlatform });
      Object.defineProperty(process, 'arch', { value: originalArch });
    });

    it('should return path without .exe extension on macOS', () => {
      const originalPlatform = process.platform;
      const originalArch = process.arch;

      // Mock macOS arm64
      Object.defineProperty(process, 'platform', { value: 'darwin' });
      Object.defineProperty(process, 'arch', { value: 'arm64' });

      const rgPath = getBuiltinRipgrep();

      expect(rgPath).toContain('arm64-darwin');
      expect(rgPath).toContain('rg');
      expect(rgPath).not.toContain('.exe');
      expect(rgPath).toContain(path.join('vendor', 'ripgrep'));

      // Restore original values
      Object.defineProperty(process, 'platform', { value: originalPlatform });
      Object.defineProperty(process, 'arch', { value: originalArch });
    });

    it('should return path without .exe extension on Linux', () => {
      const originalPlatform = process.platform;
      const originalArch = process.arch;

      // Mock Linux x64
      Object.defineProperty(process, 'platform', { value: 'linux' });
      Object.defineProperty(process, 'arch', { value: 'x64' });

      const rgPath = getBuiltinRipgrep();

      expect(rgPath).toContain('x64-linux');
      expect(rgPath).toContain('rg');
      expect(rgPath).not.toContain('.exe');
      expect(rgPath).toContain(path.join('vendor', 'ripgrep'));

      // Restore original values
      Object.defineProperty(process, 'platform', { value: originalPlatform });
      Object.defineProperty(process, 'arch', { value: originalArch });
    });

    it('should return null for unsupported platform', () => {
      const originalPlatform = process.platform;
      const originalArch = process.arch;

      // Mock unsupported platform
      Object.defineProperty(process, 'platform', { value: 'freebsd' });
      Object.defineProperty(process, 'arch', { value: 'x64' });

      expect(getBuiltinRipgrep()).toBeNull();

      // Restore original values
      Object.defineProperty(process, 'platform', { value: originalPlatform });
      Object.defineProperty(process, 'arch', { value: originalArch });
    });

    it('should return null for unsupported architecture', () => {
      const originalPlatform = process.platform;
      const originalArch = process.arch;

      // Mock unsupported architecture
      Object.defineProperty(process, 'platform', { value: 'darwin' });
      Object.defineProperty(process, 'arch', { value: 'ia32' });

      expect(getBuiltinRipgrep()).toBeNull();

      // Restore original values
      Object.defineProperty(process, 'platform', { value: originalPlatform });
      Object.defineProperty(process, 'arch', { value: originalArch });
    });

    it('should handle all supported platform/arch combinations', () => {
      const originalPlatform = process.platform;
      const originalArch = process.arch;

      const combinations: Array<{
        platform: string;
        arch: string;
      }> = [
        { platform: 'darwin', arch: 'x64' },
        { platform: 'darwin', arch: 'arm64' },
        { platform: 'linux', arch: 'x64' },
        { platform: 'linux', arch: 'arm64' },
        { platform: 'win32', arch: 'x64' },
      ];

      combinations.forEach(({ platform, arch }) => {
        Object.defineProperty(process, 'platform', { value: platform });
        Object.defineProperty(process, 'arch', { value: arch });

        const rgPath = getBuiltinRipgrep();
        const binaryName = platform === 'win32' ? 'rg.exe' : 'rg';
        const expectedPathSegment = path.join(
          `${arch}-${platform}`,
          binaryName,
        );
        expect(rgPath).toContain(expectedPathSegment);
      });

      // Restore original values
      Object.defineProperty(process, 'platform', { value: originalPlatform });
      Object.defineProperty(process, 'arch', { value: originalArch });
    });
  });

  describe('canUseRipgrep', () => {
    it('should return true if ripgrep binary exists (builtin)', async () => {
      (fileExists as Mock).mockResolvedValue(true);

      const result = await canUseRipgrep(true);

      expect(result).toBe(true);
      expect(fileExists).toHaveBeenCalledOnce();
    });

    it('should return true if ripgrep binary exists (default)', async () => {
      (fileExists as Mock).mockResolvedValue(true);

      const result = await canUseRipgrep();

      expect(result).toBe(true);
      expect(fileExists).toHaveBeenCalledOnce();
    });
  });

  describe('ensureRipgrepPath', () => {
    it('should return bundled ripgrep path if binary exists (useBuiltin=true)', async () => {
      (fileExists as Mock).mockResolvedValue(true);

      const rgPath = await getRipgrepCommand(true);

      expect(rgPath).toBeDefined();
      expect(rgPath).toContain('rg');
      expect(rgPath).not.toBe('rg'); // Should be full path, not just 'rg'
      expect(fileExists).toHaveBeenCalledOnce();
      expect(fileExists).toHaveBeenCalledWith(rgPath);
    });

    it('should return bundled ripgrep path if binary exists (default)', async () => {
      (fileExists as Mock).mockResolvedValue(true);

      const rgPath = await getRipgrepCommand();

      expect(rgPath).toBeDefined();
      expect(rgPath).toContain('rg');
<<<<<<< HEAD
      expect(fileExists).toHaveBeenCalledExactlyOnceWith(rgPath);
=======
      expect(fileExists).toHaveBeenCalledOnce();
>>>>>>> 71646490
    });

    it('should fall back to system rg if bundled binary does not exist', async () => {
      (fileExists as Mock).mockResolvedValue(false);
      // When useBuiltin is true but bundled binary doesn't exist,
      // it should fall back to checking system rg
      // The test result depends on whether system rg is actually available

      const rgPath = await getRipgrepCommand(true);

      expect(fileExists).toHaveBeenCalledOnce();
      // If system rg is available, it should return 'rg' (or 'rg.exe' on Windows)
      // This test will pass if system ripgrep is installed
      expect(rgPath).toBeDefined();
    });

    it('should use system rg when useBuiltin=false', async () => {
      // When useBuiltin is false, should skip bundled check and go straight to system rg
      const rgPath = await getRipgrepCommand(false);

      // Should not check for bundled binary
      expect(fileExists).not.toHaveBeenCalled();
      // If system rg is available, it should return 'rg' (or 'rg.exe' on Windows)
      expect(rgPath).toBeDefined();
    });

    it('should throw error if neither bundled nor system ripgrep is available', async () => {
      // This test only makes sense in an environment where system rg is not installed
      // We'll skip this test in CI/local environments where rg might be available
      // Instead, we test the error message format
      const originalPlatform = process.platform;

      // Use an unsupported platform to trigger the error path
      Object.defineProperty(process, 'platform', { value: 'freebsd' });

      try {
        await getRipgrepCommand();
        // If we get here without error, system rg was available, which is fine
      } catch (error) {
        expect(error).toBeInstanceOf(Error);
        const errorMessage = (error as Error).message;
        // Should contain helpful error information
        expect(
          errorMessage.includes('Ripgrep binary not found') ||
            errorMessage.includes('Failed to locate ripgrep') ||
            errorMessage.includes('Unsupported platform'),
        ).toBe(true);
      }

      // Restore original value
      Object.defineProperty(process, 'platform', { value: originalPlatform });
    });
  });
});<|MERGE_RESOLUTION|>--- conflicted
+++ resolved
@@ -179,9 +179,7 @@
 
       expect(rgPath).toBeDefined();
       expect(rgPath).toContain('rg');
-      expect(rgPath).not.toBe('rg'); // Should be full path, not just 'rg'
-      expect(fileExists).toHaveBeenCalledOnce();
-      expect(fileExists).toHaveBeenCalledWith(rgPath);
+      expect(fileExists).toHaveBeenCalledExactlyOnceWith(rgPath);
     });
 
     it('should return bundled ripgrep path if binary exists (default)', async () => {
@@ -191,11 +189,7 @@
 
       expect(rgPath).toBeDefined();
       expect(rgPath).toContain('rg');
-<<<<<<< HEAD
-      expect(fileExists).toHaveBeenCalledExactlyOnceWith(rgPath);
-=======
-      expect(fileExists).toHaveBeenCalledOnce();
->>>>>>> 71646490
+      expect(fileExists).toHaveBeenCalledOnce();
     });
 
     it('should fall back to system rg if bundled binary does not exist', async () => {
