/**
 * @license
 * Copyright 2025 Google LLC
 * SPDX-License-Identifier: Apache-2.0
 */

import type { Attributes, Meter, Counter, Histogram } from '@opentelemetry/api';
import { metrics, ValueType } from '@opentelemetry/api';
import {
  SERVICE_NAME,
  METRIC_TOOL_CALL_COUNT,
  METRIC_TOOL_CALL_LATENCY,
  METRIC_API_REQUEST_COUNT,
  METRIC_API_REQUEST_LATENCY,
  METRIC_TOKEN_USAGE,
  METRIC_SESSION_COUNT,
  METRIC_FILE_OPERATION_COUNT,
  EVENT_CHAT_COMPRESSION,
  METRIC_INVALID_CHUNK_COUNT,
  METRIC_CONTENT_RETRY_COUNT,
  METRIC_CONTENT_RETRY_FAILURE_COUNT,
} from './constants.js';
import type { Config } from '../config/config.js';
import type { DiffStat } from '../tools/tools.js';

export enum FileOperation {
  CREATE = 'create',
  READ = 'read',
  UPDATE = 'update',
}

let cliMeter: Meter | undefined;
let toolCallCounter: Counter | undefined;
let toolCallLatencyHistogram: Histogram | undefined;
let apiRequestCounter: Counter | undefined;
let apiRequestLatencyHistogram: Histogram | undefined;
let tokenUsageCounter: Counter | undefined;
let fileOperationCounter: Counter | undefined;
let chatCompressionCounter: Counter | undefined;
let invalidChunkCounter: Counter | undefined;
let contentRetryCounter: Counter | undefined;
let contentRetryFailureCounter: Counter | undefined;
let isMetricsInitialized = false;

function getCommonAttributes(config: Config): Attributes {
  return {
    'session.id': config.getSessionId(),
  };
}

export function getMeter(): Meter | undefined {
  if (!cliMeter) {
    cliMeter = metrics.getMeter(SERVICE_NAME);
  }
  return cliMeter;
}

export function initializeMetrics(config: Config): void {
  if (isMetricsInitialized) return;

  const meter = getMeter();
  if (!meter) return;

  toolCallCounter = meter.createCounter(METRIC_TOOL_CALL_COUNT, {
    description: 'Counts tool calls, tagged by function name and success.',
    valueType: ValueType.INT,
  });
  toolCallLatencyHistogram = meter.createHistogram(METRIC_TOOL_CALL_LATENCY, {
    description: 'Latency of tool calls in milliseconds.',
    unit: 'ms',
    valueType: ValueType.INT,
  });
  apiRequestCounter = meter.createCounter(METRIC_API_REQUEST_COUNT, {
    description: 'Counts API requests, tagged by model and status.',
    valueType: ValueType.INT,
  });
  apiRequestLatencyHistogram = meter.createHistogram(
    METRIC_API_REQUEST_LATENCY,
    {
      description: 'Latency of API requests in milliseconds.',
      unit: 'ms',
      valueType: ValueType.INT,
    },
  );
  tokenUsageCounter = meter.createCounter(METRIC_TOKEN_USAGE, {
    description: 'Counts the total number of tokens used.',
    valueType: ValueType.INT,
  });
  fileOperationCounter = meter.createCounter(METRIC_FILE_OPERATION_COUNT, {
    description: 'Counts file operations (create, read, update).',
    valueType: ValueType.INT,
  });
  chatCompressionCounter = meter.createCounter(EVENT_CHAT_COMPRESSION, {
    description: 'Counts chat compression events.',
    valueType: ValueType.INT,
  });

  // New counters for content errors
  invalidChunkCounter = meter.createCounter(METRIC_INVALID_CHUNK_COUNT, {
    description: 'Counts invalid chunks received from a stream.',
    valueType: ValueType.INT,
  });
  contentRetryCounter = meter.createCounter(METRIC_CONTENT_RETRY_COUNT, {
    description: 'Counts retries due to content errors (e.g., empty stream).',
    valueType: ValueType.INT,
  });
  contentRetryFailureCounter = meter.createCounter(
    METRIC_CONTENT_RETRY_FAILURE_COUNT,
    {
      description: 'Counts occurrences of all content retries failing.',
      valueType: ValueType.INT,
    },
  );

  const sessionCounter = meter.createCounter(METRIC_SESSION_COUNT, {
    description: 'Count of CLI sessions started.',
    valueType: ValueType.INT,
  });
  sessionCounter.add(1, getCommonAttributes(config));
  isMetricsInitialized = true;
}

export function recordChatCompressionMetrics(
  config: Config,
  args: { tokens_before: number; tokens_after: number },
) {
  if (!chatCompressionCounter || !isMetricsInitialized) return;
  chatCompressionCounter.add(1, {
    ...getCommonAttributes(config),
    ...args,
  });
}

export function recordToolCallMetrics(
  config: Config,
  functionName: string,
  durationMs: number,
  success: boolean,
  decision?: 'accept' | 'reject' | 'modify' | 'auto_accept',
  tool_type?: 'native' | 'mcp',
): void {
  if (!toolCallCounter || !toolCallLatencyHistogram || !isMetricsInitialized)
    return;

  const metricAttributes: Attributes = {
    ...getCommonAttributes(config),
    function_name: functionName,
    success,
    decision,
    tool_type,
  };
  toolCallCounter.add(1, metricAttributes);
  toolCallLatencyHistogram.record(durationMs, {
    ...getCommonAttributes(config),
    function_name: functionName,
  });
}

export function recordTokenUsageMetrics(
  config: Config,
  model: string,
  tokenCount: number,
  type: 'input' | 'output' | 'thought' | 'cache' | 'tool',
): void {
  if (!tokenUsageCounter || !isMetricsInitialized) return;
  tokenUsageCounter.add(tokenCount, {
    ...getCommonAttributes(config),
    model,
    type,
  });
}

export function recordApiResponseMetrics(
  config: Config,
  model: string,
  durationMs: number,
  statusCode?: number | string,
  error?: string,
): void {
  if (
    !apiRequestCounter ||
    !apiRequestLatencyHistogram ||
    !isMetricsInitialized
  )
    return;
  const metricAttributes: Attributes = {
    ...getCommonAttributes(config),
    model,
    status_code: statusCode ?? (error ? 'error' : 'ok'),
  };
  apiRequestCounter.add(1, metricAttributes);
  apiRequestLatencyHistogram.record(durationMs, {
    ...getCommonAttributes(config),
    model,
  });
}

export function recordApiErrorMetrics(
  config: Config,
  model: string,
  durationMs: number,
  statusCode?: number | string,
  errorType?: string,
): void {
  if (
    !apiRequestCounter ||
    !apiRequestLatencyHistogram ||
    !isMetricsInitialized
  )
    return;
  const metricAttributes: Attributes = {
    ...getCommonAttributes(config),
    model,
    status_code: statusCode ?? 'error',
    error_type: errorType ?? 'unknown',
  };
  apiRequestCounter.add(1, metricAttributes);
  apiRequestLatencyHistogram.record(durationMs, {
    ...getCommonAttributes(config),
    model,
  });
}

export function recordFileOperationMetric(
  config: Config,
  operation: FileOperation,
  lines?: number,
  mimetype?: string,
  extension?: string,
  diffStat?: DiffStat,
  programming_language?: string,
): void {
  if (!fileOperationCounter || !isMetricsInitialized) return;
  const attributes: Attributes = {
    ...getCommonAttributes(config),
    operation,
  };
  if (lines !== undefined) attributes['lines'] = lines;
  if (mimetype !== undefined) attributes['mimetype'] = mimetype;
  if (extension !== undefined) attributes['extension'] = extension;
  if (diffStat !== undefined) {
    attributes['ai_added_lines'] = diffStat.ai_added_lines;
    attributes['ai_removed_lines'] = diffStat.ai_removed_lines;
    attributes['user_added_lines'] = diffStat.user_added_lines;
    attributes['user_removed_lines'] = diffStat.user_removed_lines;
<<<<<<< HEAD
=======
  }
  if (programming_language !== undefined) {
    attributes['programming_language'] = programming_language;
>>>>>>> 76553622
  }
  fileOperationCounter.add(1, attributes);
}

// --- New Metric Recording Functions ---

/**
 * Records a metric for when an invalid chunk is received from a stream.
 */
export function recordInvalidChunk(config: Config): void {
  if (!invalidChunkCounter || !isMetricsInitialized) return;
  invalidChunkCounter.add(1, getCommonAttributes(config));
}

/**
 * Records a metric for when a retry is triggered due to a content error.
 */
export function recordContentRetry(config: Config): void {
  if (!contentRetryCounter || !isMetricsInitialized) return;
  contentRetryCounter.add(1, getCommonAttributes(config));
}

/**
 * Records a metric for when all content error retries have failed for a request.
 */
export function recordContentRetryFailure(config: Config): void {
  if (!contentRetryFailureCounter || !isMetricsInitialized) return;
  contentRetryFailureCounter.add(1, getCommonAttributes(config));
}<|MERGE_RESOLUTION|>--- conflicted
+++ resolved
@@ -243,12 +243,9 @@
     attributes['ai_removed_lines'] = diffStat.ai_removed_lines;
     attributes['user_added_lines'] = diffStat.user_added_lines;
     attributes['user_removed_lines'] = diffStat.user_removed_lines;
-<<<<<<< HEAD
-=======
   }
   if (programming_language !== undefined) {
     attributes['programming_language'] = programming_language;
->>>>>>> 76553622
   }
   fileOperationCounter.add(1, attributes);
 }
