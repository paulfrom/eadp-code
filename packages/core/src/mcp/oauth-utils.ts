/**
 * @license
 * Copyright 2025 Google LLC
 * SPDX-License-Identifier: Apache-2.0
 */

import type { MCPOAuthConfig } from './oauth-provider.js';
import { getErrorMessage } from '../utils/errors.js';

/**
 * OAuth authorization server metadata as per RFC 8414.
 */
export interface OAuthAuthorizationServerMetadata {
  issuer: string;
  authorization_endpoint: string;
  token_endpoint: string;
  token_endpoint_auth_methods_supported?: string[];
  revocation_endpoint?: string;
  revocation_endpoint_auth_methods_supported?: string[];
  registration_endpoint?: string;
  response_types_supported?: string[];
  grant_types_supported?: string[];
  code_challenge_methods_supported?: string[];
  scopes_supported?: string[];
}

/**
 * OAuth protected resource metadata as per RFC 9728.
 */
export interface OAuthProtectedResourceMetadata {
  resource: string;
  authorization_servers?: string[];
  bearer_methods_supported?: string[];
  resource_documentation?: string;
  resource_signing_alg_values_supported?: string[];
  resource_encryption_alg_values_supported?: string[];
  resource_encryption_enc_values_supported?: string[];
}

/**
 * Utility class for common OAuth operations.
 */
export class OAuthUtils {
  /**
   * Construct well-known OAuth endpoint URLs.
   * By default, uses standard root-based well-known URLs.
   * If includePathSuffix is true, appends any path from the base URL to the well-known endpoints.
   */
  static buildWellKnownUrls(baseUrl: string, includePathSuffix = false) {
    const serverUrl = new URL(baseUrl);
    const base = `${serverUrl.protocol}//${serverUrl.host}`;

    if (!includePathSuffix) {
      // Standard discovery: use root-based well-known URLs
      return {
        protectedResource: new URL(
          '/.well-known/oauth-protected-resource',
          base,
        ).toString(),
        authorizationServer: new URL(
          '/.well-known/oauth-authorization-server',
          base,
        ).toString(),
      };
    }

    // Path-based discovery: append path suffix to well-known URLs
    const pathSuffix = serverUrl.pathname.replace(/\/$/, ''); // Remove trailing slash
    return {
      protectedResource: new URL(
        `/.well-known/oauth-protected-resource${pathSuffix}`,
        base,
      ).toString(),
      authorizationServer: new URL(
        `/.well-known/oauth-authorization-server${pathSuffix}`,
        base,
      ).toString(),
    };
  }

  /**
   * Fetch OAuth protected resource metadata.
   *
   * @param resourceMetadataUrl The protected resource metadata URL
   * @returns The protected resource metadata or null if not available
   */
  static async fetchProtectedResourceMetadata(
    resourceMetadataUrl: string,
  ): Promise<OAuthProtectedResourceMetadata | null> {
    try {
      const response = await fetch(resourceMetadataUrl);
      if (!response.ok) {
        return null;
      }
      return (await response.json()) as OAuthProtectedResourceMetadata;
    } catch (error) {
      console.debug(
        `Failed to fetch protected resource metadata from ${resourceMetadataUrl}: ${getErrorMessage(error)}`,
      );
      return null;
    }
  }

  /**
   * Fetch OAuth authorization server metadata.
   *
   * @param authServerMetadataUrl The authorization server metadata URL
   * @returns The authorization server metadata or null if not available
   */
  static async fetchAuthorizationServerMetadata(
    authServerMetadataUrl: string,
  ): Promise<OAuthAuthorizationServerMetadata | null> {
    try {
      const response = await fetch(authServerMetadataUrl);
      if (!response.ok) {
        return null;
      }
      return (await response.json()) as OAuthAuthorizationServerMetadata;
    } catch (error) {
      console.debug(
        `Failed to fetch authorization server metadata from ${authServerMetadataUrl}: ${getErrorMessage(error)}`,
      );
      return null;
    }
  }

  /**
   * Convert authorization server metadata to OAuth configuration.
   *
   * @param metadata The authorization server metadata
   * @returns The OAuth configuration
   */
  static metadataToOAuthConfig(
    metadata: OAuthAuthorizationServerMetadata,
  ): MCPOAuthConfig {
    return {
      authorizationUrl: metadata.authorization_endpoint,
      tokenUrl: metadata.token_endpoint,
      scopes: metadata.scopes_supported || [],
    };
  }

  /**
   * Discover Oauth Authorization server metadata given an Auth server URL, by
   * trying the standard well-known endpoints.
   *
   * @param authServerUrl The authorization server URL
   * @returns The authorization server metadata or null if not found
   */
  static async discoverAuthorizationServerMetadata(
    authServerUrl: string,
  ): Promise<OAuthAuthorizationServerMetadata | null> {
    const authServerUrlObj = new URL(authServerUrl);
    const base = `${authServerUrlObj.protocol}//${authServerUrlObj.host}`;

    const endpointsToTry: string[] = [];

    // With issuer URLs with path components, try the following well-known
    // endpoints in order:
    if (authServerUrlObj.pathname !== '/') {
      // 1. OAuth 2.0 Authorization Server Metadata with path insertion
      endpointsToTry.push(
        new URL(
          `/.well-known/oauth-authorization-server${authServerUrlObj.pathname}`,
          base,
        ).toString(),
      );

      // 2. OpenID Connect Discovery 1.0 with path insertion
      endpointsToTry.push(
        new URL(
          `/.well-known/openid-configuration${authServerUrlObj.pathname}`,
          base,
        ).toString(),
      );

      // 3. OpenID Connect Discovery 1.0 with path appending
      endpointsToTry.push(
        new URL(
          `${authServerUrlObj.pathname}/.well-known/openid-configuration`,
          base,
        ).toString(),
      );
    }

    // With issuer URLs without path components, and those that failed previous
    // discoveries, try the following well-known endpoints in order:

    // 1. OAuth 2.0 Authorization Server Metadata
    endpointsToTry.push(
      new URL('/.well-known/oauth-authorization-server', base).toString(),
    );

    // 2. OpenID Connect Discovery 1.0
    endpointsToTry.push(
      new URL('/.well-known/openid-configuration', base).toString(),
    );

    for (const endpoint of endpointsToTry) {
      const authServerMetadata =
        await this.fetchAuthorizationServerMetadata(endpoint);
      if (authServerMetadata) {
        return authServerMetadata;
      }
    }

    console.debug(
      `Metadata discovery failed for authorization server ${authServerUrl}`,
    );
    return null;
  }

  /**
   * Discover OAuth configuration using the standard well-known endpoints.
   *
   * @param serverUrl The base URL of the server
   * @returns The discovered OAuth configuration or null if not available
   */
  static async discoverOAuthConfig(
    serverUrl: string,
  ): Promise<MCPOAuthConfig | null> {
    try {
      // First try standard root-based discovery
      const wellKnownUrls = this.buildWellKnownUrls(serverUrl, false);

      // Try to get the protected resource metadata at root
      let resourceMetadata = await this.fetchProtectedResourceMetadata(
        wellKnownUrls.protectedResource,
      );

      // If root discovery fails and we have a path, try path-based discovery
      if (!resourceMetadata) {
        const url = new URL(serverUrl);
        if (url.pathname && url.pathname !== '/') {
          const pathBasedUrls = this.buildWellKnownUrls(serverUrl, true);
          resourceMetadata = await this.fetchProtectedResourceMetadata(
            pathBasedUrls.protectedResource,
          );
        }
      }

      if (resourceMetadata?.authorization_servers?.length) {
        // Use the first authorization server
        const authServerUrl = resourceMetadata.authorization_servers[0];
<<<<<<< HEAD

        // The authorization server URL may include a path (e.g., https://github.com/login/oauth)
        // We need to preserve this path when constructing the metadata URL
        const authServerUrlObj = new URL(authServerUrl);
        const authServerPath =
          authServerUrlObj.pathname === '/' ? '' : authServerUrlObj.pathname;

        // Try with the authorization server's path first
        let authServerMetadataUrl = new URL(
          `/.well-known/oauth-authorization-server${authServerPath}`,
          `${authServerUrlObj.protocol}//${authServerUrlObj.host}`,
        ).toString();

        let authServerMetadata = await this.fetchAuthorizationServerMetadata(
          authServerMetadataUrl,
        );
=======
        const authServerMetadata =
          await this.discoverAuthorizationServerMetadata(authServerUrl);
>>>>>>> 76553622

        // If that fails, try root as fallback
        if (!authServerMetadata && authServerPath) {
          authServerMetadataUrl = new URL(
            '/.well-known/oauth-authorization-server',
            `${authServerUrlObj.protocol}//${authServerUrlObj.host}`,
          ).toString();
          authServerMetadata = await this.fetchAuthorizationServerMetadata(
            authServerMetadataUrl,
          );
        }

        if (authServerMetadata) {
          const config = this.metadataToOAuthConfig(authServerMetadata);
          if (authServerMetadata.registration_endpoint) {
            console.log(
              'Dynamic client registration is supported at:',
              authServerMetadata.registration_endpoint,
            );
          }
          return config;
        }
      }

      // Fallback: try well-known endpoints at the base URL
      console.debug(`Trying OAuth discovery fallback at ${serverUrl}`);
      const authServerMetadata =
        await this.discoverAuthorizationServerMetadata(serverUrl);

      if (authServerMetadata) {
        const config = this.metadataToOAuthConfig(authServerMetadata);
        if (authServerMetadata.registration_endpoint) {
          console.log(
            'Dynamic client registration is supported at:',
            authServerMetadata.registration_endpoint,
          );
        }
        return config;
      }

      return null;
    } catch (error) {
      console.debug(
        `Failed to discover OAuth configuration: ${getErrorMessage(error)}`,
      );
      return null;
    }
  }

  /**
   * Parse WWW-Authenticate header to extract OAuth information.
   *
   * @param header The WWW-Authenticate header value
   * @returns The resource metadata URI if found
   */
  static parseWWWAuthenticateHeader(header: string): string | null {
    // Parse Bearer realm and resource_metadata
    const match = header.match(/resource_metadata="([^"]+)"/);
    if (match) {
      return match[1];
    }
    return null;
  }

  /**
   * Discover OAuth configuration from WWW-Authenticate header.
   *
   * @param wwwAuthenticate The WWW-Authenticate header value
   * @returns The discovered OAuth configuration or null if not available
   */
  static async discoverOAuthFromWWWAuthenticate(
    wwwAuthenticate: string,
  ): Promise<MCPOAuthConfig | null> {
    const resourceMetadataUri =
      this.parseWWWAuthenticateHeader(wwwAuthenticate);
    if (!resourceMetadataUri) {
      return null;
    }

    const resourceMetadata =
      await this.fetchProtectedResourceMetadata(resourceMetadataUri);
    if (!resourceMetadata?.authorization_servers?.length) {
      return null;
    }

    const authServerUrl = resourceMetadata.authorization_servers[0];
<<<<<<< HEAD

    // The authorization server URL may include a path (e.g., https://github.com/login/oauth)
    // We need to preserve this path when constructing the metadata URL
    const authServerUrlObj = new URL(authServerUrl);
    const authServerPath =
      authServerUrlObj.pathname === '/' ? '' : authServerUrlObj.pathname;

    // Build auth server metadata URL with the authorization server's path
    const authServerMetadataUrl = new URL(
      `/.well-known/oauth-authorization-server${authServerPath}`,
      `${authServerUrlObj.protocol}//${authServerUrlObj.host}`,
    ).toString();

    let authServerMetadata = await this.fetchAuthorizationServerMetadata(
      authServerMetadataUrl,
    );

    // If that fails and we have a path, also try the root path as a fallback
    if (!authServerMetadata && authServerPath) {
      const rootAuthServerMetadataUrl = new URL(
        '/.well-known/oauth-authorization-server',
        `${authServerUrlObj.protocol}//${authServerUrlObj.host}`,
      ).toString();

      authServerMetadata = await this.fetchAuthorizationServerMetadata(
        rootAuthServerMetadataUrl,
      );
    }

=======
    const authServerMetadata =
      await this.discoverAuthorizationServerMetadata(authServerUrl);

>>>>>>> 76553622
    if (authServerMetadata) {
      return this.metadataToOAuthConfig(authServerMetadata);
    }

    return null;
  }

  /**
   * Extract base URL from an MCP server URL.
   *
   * @param mcpServerUrl The MCP server URL
   * @returns The base URL
   */
  static extractBaseUrl(mcpServerUrl: string): string {
    const serverUrl = new URL(mcpServerUrl);
    return `${serverUrl.protocol}//${serverUrl.host}`;
  }

  /**
   * Check if a URL is an SSE endpoint.
   *
   * @param url The URL to check
   * @returns True if the URL appears to be an SSE endpoint
   */
  static isSSEEndpoint(url: string): boolean {
    return url.includes('/sse') || !url.includes('/mcp');
  }

  /**
   * Build a resource parameter for OAuth requests.
   *
   * @param endpointUrl The endpoint URL
   * @returns The resource parameter value
   */
  static buildResourceParameter(endpointUrl: string): string {
    const url = new URL(endpointUrl);
    return `${url.protocol}//${url.host}`;
  }
}<|MERGE_RESOLUTION|>--- conflicted
+++ resolved
@@ -242,38 +242,8 @@
       if (resourceMetadata?.authorization_servers?.length) {
         // Use the first authorization server
         const authServerUrl = resourceMetadata.authorization_servers[0];
-<<<<<<< HEAD
-
-        // The authorization server URL may include a path (e.g., https://github.com/login/oauth)
-        // We need to preserve this path when constructing the metadata URL
-        const authServerUrlObj = new URL(authServerUrl);
-        const authServerPath =
-          authServerUrlObj.pathname === '/' ? '' : authServerUrlObj.pathname;
-
-        // Try with the authorization server's path first
-        let authServerMetadataUrl = new URL(
-          `/.well-known/oauth-authorization-server${authServerPath}`,
-          `${authServerUrlObj.protocol}//${authServerUrlObj.host}`,
-        ).toString();
-
-        let authServerMetadata = await this.fetchAuthorizationServerMetadata(
-          authServerMetadataUrl,
-        );
-=======
         const authServerMetadata =
           await this.discoverAuthorizationServerMetadata(authServerUrl);
->>>>>>> 76553622
-
-        // If that fails, try root as fallback
-        if (!authServerMetadata && authServerPath) {
-          authServerMetadataUrl = new URL(
-            '/.well-known/oauth-authorization-server',
-            `${authServerUrlObj.protocol}//${authServerUrlObj.host}`,
-          ).toString();
-          authServerMetadata = await this.fetchAuthorizationServerMetadata(
-            authServerMetadataUrl,
-          );
-        }
 
         if (authServerMetadata) {
           const config = this.metadataToOAuthConfig(authServerMetadata);
@@ -349,41 +319,9 @@
     }
 
     const authServerUrl = resourceMetadata.authorization_servers[0];
-<<<<<<< HEAD
-
-    // The authorization server URL may include a path (e.g., https://github.com/login/oauth)
-    // We need to preserve this path when constructing the metadata URL
-    const authServerUrlObj = new URL(authServerUrl);
-    const authServerPath =
-      authServerUrlObj.pathname === '/' ? '' : authServerUrlObj.pathname;
-
-    // Build auth server metadata URL with the authorization server's path
-    const authServerMetadataUrl = new URL(
-      `/.well-known/oauth-authorization-server${authServerPath}`,
-      `${authServerUrlObj.protocol}//${authServerUrlObj.host}`,
-    ).toString();
-
-    let authServerMetadata = await this.fetchAuthorizationServerMetadata(
-      authServerMetadataUrl,
-    );
-
-    // If that fails and we have a path, also try the root path as a fallback
-    if (!authServerMetadata && authServerPath) {
-      const rootAuthServerMetadataUrl = new URL(
-        '/.well-known/oauth-authorization-server',
-        `${authServerUrlObj.protocol}//${authServerUrlObj.host}`,
-      ).toString();
-
-      authServerMetadata = await this.fetchAuthorizationServerMetadata(
-        rootAuthServerMetadataUrl,
-      );
-    }
-
-=======
     const authServerMetadata =
       await this.discoverAuthorizationServerMetadata(authServerUrl);
 
->>>>>>> 76553622
     if (authServerMetadata) {
       return this.metadataToOAuthConfig(authServerMetadata);
     }
