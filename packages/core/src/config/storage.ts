--- conflicted
+++ resolved
@@ -9,11 +9,7 @@
 import * as crypto from 'node:crypto';
 import * as fs from 'node:fs';
 
-<<<<<<< HEAD
-export const GEMINI_DIR = '.eadp';
-=======
-export const QWEN_DIR = '.qwen';
->>>>>>> f4f24ab5
+export const QWEN_DIR = '.eadp';
 export const GOOGLE_ACCOUNTS_FILENAME = 'google_accounts.json';
 export const OAUTH_FILE = 'oauth_creds.json';
 const TMP_DIR_NAME = 'tmp';
