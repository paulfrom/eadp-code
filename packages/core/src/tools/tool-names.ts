/**
 * @license
 * Copyright 2025 Google LLC
 * SPDX-License-Identifier: Apache-2.0
 */

/**
 * Tool name constants to avoid circular dependencies.
 * These constants are used across multiple files and should be kept in sync
 * with the actual tool class names.
 */
export const ToolNames = {
  EDIT: 'edit',
  WRITE_FILE: 'write_file',
  READ_FILE: 'read_file',
  READ_MANY_FILES: 'read_many_files',
  GREP: 'grep_search',
  GLOB: 'glob',
  SHELL: 'run_shell_command',
  TODO_WRITE: 'todo_write',
  MEMORY: 'save_memory',
  TASK: 'task',
  EXIT_PLAN_MODE: 'exit_plan_mode',
<<<<<<< HEAD
  QUERY_API: 'query_api',
=======
  WEB_FETCH: 'web_fetch',
  WEB_SEARCH: 'web_search',
>>>>>>> 0f3addd1
} as const;<|MERGE_RESOLUTION|>--- conflicted
+++ resolved
@@ -21,10 +21,7 @@
   MEMORY: 'save_memory',
   TASK: 'task',
   EXIT_PLAN_MODE: 'exit_plan_mode',
-<<<<<<< HEAD
   QUERY_API: 'query_api',
-=======
   WEB_FETCH: 'web_fetch',
   WEB_SEARCH: 'web_search',
->>>>>>> 0f3addd1
 } as const;