/**
 * @license
 * Copyright 2025 Google LLC
 * SPDX-License-Identifier: Apache-2.0
 */

<<<<<<< HEAD
import { FunctionDeclaration } from '@google/genai';
import {
  AnyDeclarativeTool,
  Kind,
  ToolResult,
  BaseDeclarativeTool,
  BaseToolInvocation,
  ToolInvocation,
} from './tools.js';
import { Config } from '../config/config.js';
=======
import type { FunctionDeclaration } from '@google/genai';
import type {
  AnyDeclarativeTool,
  ToolResult,
  ToolInvocation,
} from './tools.js';
import { Kind, BaseDeclarativeTool, BaseToolInvocation } from './tools.js';
import type { Config } from '../config/config.js';
>>>>>>> 76553622
import { spawn } from 'node:child_process';
import { StringDecoder } from 'node:string_decoder';
import { connectAndDiscover } from './mcp-client.js';
import { McpClientManager } from './mcp-client-manager.js';
import { DiscoveredMCPTool } from './mcp-tool.js';
import { parse } from 'shell-quote';
import { ToolErrorType } from './tool-error.js';
import { safeJsonStringify } from '../utils/safeJsonStringify.js';

type ToolParams = Record<string, unknown>;

class DiscoveredToolInvocation extends BaseToolInvocation<
  ToolParams,
  ToolResult
> {
  constructor(
    private readonly config: Config,
    private readonly toolName: string,
    params: ToolParams,
  ) {
    super(params);
  }

  getDescription(): string {
<<<<<<< HEAD
    return `Calling discovered tool: ${this.toolName}`;
=======
    return safeJsonStringify(this.params);
>>>>>>> 76553622
  }

  async execute(
    _signal: AbortSignal,
    _updateOutput?: (output: string) => void,
  ): Promise<ToolResult> {
    const callCommand = this.config.getToolCallCommand()!;
    const child = spawn(callCommand, [this.toolName]);
    child.stdin.write(JSON.stringify(this.params));
    child.stdin.end();

    let stdout = '';
    let stderr = '';
    let error: Error | null = null;
    let code: number | null = null;
    let signal: NodeJS.Signals | null = null;

    await new Promise<void>((resolve) => {
      const onStdout = (data: Buffer) => {
        stdout += data?.toString();
      };

      const onStderr = (data: Buffer) => {
        stderr += data?.toString();
      };

      const onError = (err: Error) => {
        error = err;
      };

      const onClose = (
        _code: number | null,
        _signal: NodeJS.Signals | null,
      ) => {
        code = _code;
        signal = _signal;
        cleanup();
        resolve();
      };

      const cleanup = () => {
        child.stdout.removeListener('data', onStdout);
        child.stderr.removeListener('data', onStderr);
        child.removeListener('error', onError);
        child.removeListener('close', onClose);
        if (child.connected) {
          child.disconnect();
        }
      };

      child.stdout.on('data', onStdout);
      child.stderr.on('data', onStderr);
      child.on('error', onError);
      child.on('close', onClose);
    });

    // if there is any error, non-zero exit code, signal, or stderr, return error details instead of stdout
    if (error || code !== 0 || signal || stderr) {
      const llmContent = [
        `Stdout: ${stdout || '(empty)'}`,
        `Stderr: ${stderr || '(empty)'}`,
        `Error: ${error ?? '(none)'}`,
        `Exit Code: ${code ?? '(none)'}`,
        `Signal: ${signal ?? '(none)'}`,
      ].join('\n');
      return {
        llmContent,
        returnDisplay: llmContent,
        error: {
          message: llmContent,
          type: ToolErrorType.DISCOVERED_TOOL_EXECUTION_ERROR,
        },
      };
    }

    return {
      llmContent: stdout,
      returnDisplay: stdout,
    };
  }
}

export class DiscoveredTool extends BaseDeclarativeTool<
  ToolParams,
  ToolResult
> {
  constructor(
    private readonly config: Config,
    name: string,
    override readonly description: string,
    override readonly parameterSchema: Record<string, unknown>,
  ) {
    const discoveryCmd = config.getToolDiscoveryCommand()!;
    const callCommand = config.getToolCallCommand()!;
    description += `

This tool was discovered from the project by executing the command \`${discoveryCmd}\` on project root.
When called, this tool will execute the command \`${callCommand} ${name}\` on project root.
Tool discovery and call commands can be configured in project or user settings.

When called, the tool call command is executed as a subprocess.
On success, tool output is returned as a json string.
Otherwise, the following information is returned:

Stdout: Output on stdout stream. Can be \`(empty)\` or partial.
Stderr: Output on stderr stream. Can be \`(empty)\` or partial.
Error: Error or \`(none)\` if no error was reported for the subprocess.
Exit Code: Exit code or \`(none)\` if terminated by signal.
Signal: Signal number or \`(none)\` if no signal was received.
`;
    super(
      name,
      name,
      description,
      Kind.Other,
      parameterSchema,
      false, // isOutputMarkdown
      false, // canUpdateOutput
    );
  }

  protected createInvocation(
    params: ToolParams,
  ): ToolInvocation<ToolParams, ToolResult> {
    return new DiscoveredToolInvocation(this.config, this.name, params);
  }
}

export class ToolRegistry {
  private tools: Map<string, AnyDeclarativeTool> = new Map();
  private config: Config;
  private mcpClientManager: McpClientManager;

  constructor(config: Config) {
    this.config = config;
    this.mcpClientManager = new McpClientManager(
      this.config.getMcpServers() ?? {},
      this.config.getMcpServerCommand(),
      this,
      this.config.getPromptRegistry(),
      this.config.getDebugMode(),
      this.config.getWorkspaceContext(),
    );
  }

  /**
   * Registers a tool definition.
   * @param tool - The tool object containing schema and execution logic.
   */
  registerTool(tool: AnyDeclarativeTool): void {
    if (this.tools.has(tool.name)) {
      if (tool instanceof DiscoveredMCPTool) {
        tool = tool.asFullyQualifiedTool();
      } else {
        // Decide on behavior: throw error, log warning, or allow overwrite
        console.warn(
          `Tool with name "${tool.name}" is already registered. Overwriting.`,
        );
      }
    }
    this.tools.set(tool.name, tool);
  }

  private removeDiscoveredTools(): void {
    for (const tool of this.tools.values()) {
      if (tool instanceof DiscoveredTool || tool instanceof DiscoveredMCPTool) {
        this.tools.delete(tool.name);
      }
    }
  }

  /**
   * Removes all tools from a specific MCP server.
   * @param serverName The name of the server to remove tools from.
   */
  removeMcpToolsByServer(serverName: string): void {
    for (const [name, tool] of this.tools.entries()) {
      if (tool instanceof DiscoveredMCPTool && tool.serverName === serverName) {
        this.tools.delete(name);
      }
    }
  }

  /**
   * Discovers tools from project (if available and configured).
   * Can be called multiple times to update discovered tools.
   * This will discover tools from the command line and from MCP servers.
   */
  async discoverAllTools(): Promise<void> {
    // remove any previously discovered tools
    this.removeDiscoveredTools();

    this.config.getPromptRegistry().clear();

    await this.discoverAndRegisterToolsFromCommand();

    // discover tools using MCP servers, if configured
    await this.mcpClientManager.discoverAllMcpTools();
  }

  /**
   * Discovers tools from project (if available and configured).
   * Can be called multiple times to update discovered tools.
   * This will NOT discover tools from the command line, only from MCP servers.
   */
  async discoverMcpTools(): Promise<void> {
    // remove any previously discovered tools
    this.removeDiscoveredTools();

    this.config.getPromptRegistry().clear();

    // discover tools using MCP servers, if configured
    await this.mcpClientManager.discoverAllMcpTools();
  }

  /**
   * Restarts all MCP servers and re-discovers tools.
   */
  async restartMcpServers(): Promise<void> {
    await this.discoverMcpTools();
  }

  /**
   * Discover or re-discover tools for a single MCP server.
   * @param serverName - The name of the server to discover tools from.
   */
  async discoverToolsForServer(serverName: string): Promise<void> {
    // Remove any previously discovered tools from this server
    for (const [name, tool] of this.tools.entries()) {
      if (tool instanceof DiscoveredMCPTool && tool.serverName === serverName) {
        this.tools.delete(name);
      }
    }

    this.config.getPromptRegistry().removePromptsByServer(serverName);

    const mcpServers = this.config.getMcpServers() ?? {};
    const serverConfig = mcpServers[serverName];
    if (serverConfig) {
      await connectAndDiscover(
        serverName,
        serverConfig,
        this,
        this.config.getPromptRegistry(),
        this.config.getDebugMode(),
        this.config.getWorkspaceContext(),
      );
    }
  }

  private async discoverAndRegisterToolsFromCommand(): Promise<void> {
    const discoveryCmd = this.config.getToolDiscoveryCommand();
    if (!discoveryCmd) {
      return;
    }

    try {
      const cmdParts = parse(discoveryCmd);
      if (cmdParts.length === 0) {
        throw new Error(
          'Tool discovery command is empty or contains only whitespace.',
        );
      }
      const proc = spawn(cmdParts[0] as string, cmdParts.slice(1) as string[]);
      let stdout = '';
      const stdoutDecoder = new StringDecoder('utf8');
      let stderr = '';
      const stderrDecoder = new StringDecoder('utf8');
      let sizeLimitExceeded = false;
      const MAX_STDOUT_SIZE = 10 * 1024 * 1024; // 10MB limit
      const MAX_STDERR_SIZE = 10 * 1024 * 1024; // 10MB limit

      let stdoutByteLength = 0;
      let stderrByteLength = 0;

      proc.stdout.on('data', (data) => {
        if (sizeLimitExceeded) return;
        if (stdoutByteLength + data.length > MAX_STDOUT_SIZE) {
          sizeLimitExceeded = true;
          proc.kill();
          return;
        }
        stdoutByteLength += data.length;
        stdout += stdoutDecoder.write(data);
      });

      proc.stderr.on('data', (data) => {
        if (sizeLimitExceeded) return;
        if (stderrByteLength + data.length > MAX_STDERR_SIZE) {
          sizeLimitExceeded = true;
          proc.kill();
          return;
        }
        stderrByteLength += data.length;
        stderr += stderrDecoder.write(data);
      });

      await new Promise<void>((resolve, reject) => {
        proc.on('error', reject);
        proc.on('close', (code) => {
          stdout += stdoutDecoder.end();
          stderr += stderrDecoder.end();

          if (sizeLimitExceeded) {
            return reject(
              new Error(
                `Tool discovery command output exceeded size limit of ${MAX_STDOUT_SIZE} bytes.`,
              ),
            );
          }

          if (code !== 0) {
            console.error(`Command failed with code ${code}`);
            console.error(stderr);
            return reject(
              new Error(`Tool discovery command failed with exit code ${code}`),
            );
          }
          resolve();
        });
      });

      // execute discovery command and extract function declarations (w/ or w/o "tool" wrappers)
      const functions: FunctionDeclaration[] = [];
      const discoveredItems = JSON.parse(stdout.trim());

      if (!discoveredItems || !Array.isArray(discoveredItems)) {
        throw new Error(
          'Tool discovery command did not return a JSON array of tools.',
        );
      }

      for (const tool of discoveredItems) {
        if (tool && typeof tool === 'object') {
          if (Array.isArray(tool['function_declarations'])) {
            functions.push(...tool['function_declarations']);
          } else if (Array.isArray(tool['functionDeclarations'])) {
            functions.push(...tool['functionDeclarations']);
          } else if (tool['name']) {
            functions.push(tool as FunctionDeclaration);
          }
        }
      }
      // register each function as a tool
      for (const func of functions) {
        if (!func.name) {
          console.warn('Discovered a tool with no name. Skipping.');
          continue;
        }
        const parameters =
          func.parametersJsonSchema &&
          typeof func.parametersJsonSchema === 'object' &&
          !Array.isArray(func.parametersJsonSchema)
            ? func.parametersJsonSchema
            : {};
        this.registerTool(
          new DiscoveredTool(
            this.config,
            func.name,
            func.description ?? '',
            parameters as Record<string, unknown>,
          ),
        );
      }
    } catch (e) {
      console.error(`Tool discovery command "${discoveryCmd}" failed:`, e);
      throw e;
    }
  }

  /**
   * Retrieves the list of tool schemas (FunctionDeclaration array).
   * Extracts the declarations from the ToolListUnion structure.
   * Includes discovered (vs registered) tools if configured.
   * @returns An array of FunctionDeclarations.
   */
  getFunctionDeclarations(): FunctionDeclaration[] {
    const declarations: FunctionDeclaration[] = [];
    this.tools.forEach((tool) => {
      declarations.push(tool.schema);
    });
    return declarations;
  }

  /**
   * Retrieves a filtered list of tool schemas based on a list of tool names.
   * @param toolNames - An array of tool names to include.
   * @returns An array of FunctionDeclarations for the specified tools.
   */
  getFunctionDeclarationsFiltered(toolNames: string[]): FunctionDeclaration[] {
    const declarations: FunctionDeclaration[] = [];
    for (const name of toolNames) {
      const tool = this.tools.get(name);
      if (tool) {
        declarations.push(tool.schema);
      }
    }
    return declarations;
  }

  /**
   * Returns an array of all registered and discovered tool names.
   */
  getAllToolNames(): string[] {
    return Array.from(this.tools.keys());
  }

  /**
   * Returns an array of all registered and discovered tool instances.
   */
  getAllTools(): AnyDeclarativeTool[] {
    return Array.from(this.tools.values()).sort((a, b) =>
      a.displayName.localeCompare(b.displayName),
    );
  }

  /**
   * Returns an array of tools registered from a specific MCP server.
   */
  getToolsByServer(serverName: string): AnyDeclarativeTool[] {
    const serverTools: AnyDeclarativeTool[] = [];
    for (const tool of this.tools.values()) {
      if ((tool as DiscoveredMCPTool)?.serverName === serverName) {
        serverTools.push(tool);
      }
    }
    return serverTools.sort((a, b) => a.name.localeCompare(b.name));
  }

  /**
   * Get the definition of a specific tool.
   */
  getTool(name: string): AnyDeclarativeTool | undefined {
    return this.tools.get(name);
  }
}<|MERGE_RESOLUTION|>--- conflicted
+++ resolved
@@ -4,18 +4,6 @@
  * SPDX-License-Identifier: Apache-2.0
  */
 
-<<<<<<< HEAD
-import { FunctionDeclaration } from '@google/genai';
-import {
-  AnyDeclarativeTool,
-  Kind,
-  ToolResult,
-  BaseDeclarativeTool,
-  BaseToolInvocation,
-  ToolInvocation,
-} from './tools.js';
-import { Config } from '../config/config.js';
-=======
 import type { FunctionDeclaration } from '@google/genai';
 import type {
   AnyDeclarativeTool,
@@ -24,7 +12,6 @@
 } from './tools.js';
 import { Kind, BaseDeclarativeTool, BaseToolInvocation } from './tools.js';
 import type { Config } from '../config/config.js';
->>>>>>> 76553622
 import { spawn } from 'node:child_process';
 import { StringDecoder } from 'node:string_decoder';
 import { connectAndDiscover } from './mcp-client.js';
@@ -49,11 +36,7 @@
   }
 
   getDescription(): string {
-<<<<<<< HEAD
-    return `Calling discovered tool: ${this.toolName}`;
-=======
     return safeJsonStringify(this.params);
->>>>>>> 76553622
   }
 
   async execute(
