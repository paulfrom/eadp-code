{
<<<<<<< HEAD
  "name": "eadp-code-core",
  "version": "0.1.1",
  "description": "eadp Code Core",
=======
  "name": "@qwen-code/qwen-code-core",
  "version": "0.2.0",
  "description": "Qwen Code Core",
>>>>>>> 0f3addd1
  "repository": {
    "type": "git",
    "url": "git+https://github.com/QwenLM/qwen-code.git"
  },
  "type": "module",
  "main": "dist/index.js",
  "scripts": {
    "build": "node ../../scripts/build_package.js",
    "lint": "eslint . --ext .ts,.tsx",
    "format": "prettier --write .",
    "test": "vitest run",
    "test:ci": "vitest run",
    "typecheck": "tsc --noEmit",
    "postinstall": "node scripts/postinstall.js"
  },
  "files": [
    "dist",
    "vendor",
    "scripts/postinstall.js"
  ],
  "dependencies": {
    "@google/genai": "1.16.0",
    "@modelcontextprotocol/sdk": "^1.11.0",
    "@opentelemetry/api": "^1.9.0",
    "@opentelemetry/exporter-logs-otlp-grpc": "^0.203.0",
    "@opentelemetry/exporter-logs-otlp-http": "^0.203.0",
    "@opentelemetry/exporter-metrics-otlp-grpc": "^0.203.0",
    "@opentelemetry/exporter-metrics-otlp-http": "^0.203.0",
    "@opentelemetry/exporter-trace-otlp-grpc": "^0.203.0",
    "@opentelemetry/exporter-trace-otlp-http": "^0.203.0",
    "@opentelemetry/instrumentation-http": "^0.203.0",
    "@opentelemetry/resource-detector-gcp": "^0.40.0",
    "@opentelemetry/sdk-node": "^0.203.0",
    "@types/html-to-text": "^9.0.4",
    "@xterm/headless": "5.5.0",
    "ajv": "^8.17.1",
    "ajv-formats": "^3.0.0",
    "chardet": "^2.1.0",
    "diff": "^7.0.0",
    "dotenv": "^17.1.0",
    "fast-levenshtein": "^2.0.6",
    "fast-uri": "^3.0.6",
    "fdir": "^6.4.6",
    "fzf": "^0.5.2",
    "glob": "^10.4.5",
    "google-auth-library": "^9.11.0",
    "html-to-text": "^9.0.5",
    "https-proxy-agent": "^7.0.6",
    "ignore": "^7.0.0",
    "jsonrepair": "^3.13.0",
    "marked": "^15.0.12",
    "mime": "4.0.7",
    "mnemonist": "^0.40.3",
    "open": "^10.1.2",
    "openai": "5.11.0",
    "picomatch": "^4.0.1",
    "shell-quote": "^1.8.3",
    "simple-git": "^3.28.0",
    "strip-ansi": "^7.1.0",
    "tiktoken": "^1.0.21",
    "undici": "^7.10.0",
    "uuid": "^9.0.1",
    "ws": "^8.18.0"
  },
  "optionalDependencies": {
    "@lydell/node-pty": "1.1.0",
    "@lydell/node-pty-darwin-arm64": "1.1.0",
    "@lydell/node-pty-darwin-x64": "1.1.0",
    "@lydell/node-pty-linux-x64": "1.1.0",
    "@lydell/node-pty-win32-arm64": "1.1.0",
    "@lydell/node-pty-win32-x64": "1.1.0",
    "node-pty": "^1.0.0"
  },
  "devDependencies": {
    "@qwen-code/qwen-code-test-utils": "file:../test-utils",
    "@types/diff": "^7.0.2",
    "@types/dotenv": "^6.1.1",
    "@types/fast-levenshtein": "^0.0.4",
    "@types/minimatch": "^5.1.2",
    "@types/picomatch": "^4.0.1",
    "@types/ws": "^8.5.10",
    "msw": "^2.3.4",
    "typescript": "^5.3.3",
    "vitest": "^3.1.1"
  },
  "engines": {
    "node": ">=20"
  }
}<|MERGE_RESOLUTION|>--- conflicted
+++ resolved
@@ -1,13 +1,7 @@
 {
-<<<<<<< HEAD
   "name": "eadp-code-core",
-  "version": "0.1.1",
+  "version": "0.2.0",
   "description": "eadp Code Core",
-=======
-  "name": "@qwen-code/qwen-code-core",
-  "version": "0.2.0",
-  "description": "Qwen Code Core",
->>>>>>> 0f3addd1
   "repository": {
     "type": "git",
     "url": "git+https://github.com/QwenLM/qwen-code.git"
