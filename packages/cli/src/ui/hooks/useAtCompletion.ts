--- conflicted
+++ resolved
@@ -5,23 +5,10 @@
  */
 
 import { useEffect, useReducer, useRef } from 'react';
-<<<<<<< HEAD
-import {
-  Config,
-  FileSearch,
-  FileSearchFactory,
-  escapePath,
-} from '@qwen-code/qwen-code-core';
-import {
-  Suggestion,
-  MAX_SUGGESTIONS_TO_SHOW,
-} from '../components/SuggestionsDisplay.js';
-=======
-import type { Config, FileSearch } from '@google/gemini-cli-core';
-import { FileSearchFactory, escapePath } from '@google/gemini-cli-core';
+import type { Config, FileSearch } from '@qwen-code/qwen-code-core';
+import { FileSearchFactory, escapePath } from '@qwen-code/qwen-code-core';
 import type { Suggestion } from '../components/SuggestionsDisplay.js';
 import { MAX_SUGGESTIONS_TO_SHOW } from '../components/SuggestionsDisplay.js';
->>>>>>> 76553622
 
 export enum AtCompletionStatus {
   IDLE = 'idle',
@@ -179,11 +166,8 @@
           cacheTtl: 30, // 30 seconds
           enableRecursiveFileSearch:
             config?.getEnableRecursiveFileSearch() ?? true,
-<<<<<<< HEAD
-=======
           disableFuzzySearch:
             config?.getFileFilteringDisableFuzzySearch() ?? false,
->>>>>>> 76553622
         });
         await searcher.initialize();
         fileSearch.current = searcher;
