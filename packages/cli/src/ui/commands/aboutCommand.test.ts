--- conflicted
+++ resolved
@@ -9,24 +9,7 @@
 import { type CommandContext } from './types.js';
 import { createMockCommandContext } from '../../test-utils/mockCommandContext.js';
 import { MessageType } from '../types.js';
-<<<<<<< HEAD
-import { IdeClient } from 'eadp-code-core';
-
-vi.mock('eadp-code-core', async (importOriginal) => {
-  const actual =
-    await importOriginal<typeof import('eadp-code-core')>();
-  return {
-    ...actual,
-    IdeClient: {
-      getInstance: vi.fn().mockResolvedValue({
-        getDetectedIdeDisplayName: vi.fn().mockReturnValue('test-ide'),
-      }),
-    },
-  };
-});
-=======
 import * as systemInfoUtils from '../../utils/systemInfo.js';
->>>>>>> 0f3addd1
 
 vi.mock('../../utils/systemInfo.js');
 
