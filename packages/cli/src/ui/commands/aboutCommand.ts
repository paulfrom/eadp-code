--- conflicted
+++ resolved
@@ -7,11 +7,7 @@
 import type { SlashCommand } from './types.js';
 import { CommandKind } from './types.js';
 import { MessageType, type HistoryItemAbout } from '../types.js';
-<<<<<<< HEAD
-import { IdeClient } from 'eadp-code-core';
-=======
 import { getExtendedSystemInfo } from '../../utils/systemInfo.js';
->>>>>>> 0f3addd1
 
 export const aboutCommand: SlashCommand = {
   name: 'about',
