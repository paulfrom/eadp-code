--- conflicted
+++ resolved
@@ -6,20 +6,8 @@
 
 import { useState, useCallback, useEffect } from 'react';
 import type { LoadedSettings, SettingScope } from '../../config/settings.js';
-<<<<<<< HEAD
-import { AuthType, type Config } from 'eadp-code-core';
-import {
-  clearCachedCredentialFile,
-  getErrorMessage,
-} from 'eadp-code-core';
-import { runExitCleanup } from '../../utils/cleanup.js';
-=======
-import type { AuthType, Config } from '@qwen-code/qwen-code-core';
-import {
-  clearCachedCredentialFile,
-  getErrorMessage,
-} from '@qwen-code/qwen-code-core';
->>>>>>> eafdc978
+import type { AuthType, Config } from 'eadp-code-core';
+import { clearCachedCredentialFile, getErrorMessage } from 'eadp-code-core';
 import { AuthState } from '../types.js';
 import { validateAuthMethod } from '../../config/auth.js';
 
