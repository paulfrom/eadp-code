--- conflicted
+++ resolved
@@ -8,15 +8,11 @@
 import { type Key } from '../hooks/useKeypress.js';
 import { type IdeIntegrationNudgeResult } from '../IdeIntegrationNudge.js';
 import { type FolderTrustChoice } from '../components/FolderTrustDialog.js';
-<<<<<<< HEAD
-import { type AuthType, type EditorType } from 'eadp-code-core';
-=======
 import {
   type AuthType,
   type EditorType,
   type ApprovalMode,
-} from '@qwen-code/qwen-code-core';
->>>>>>> 2d9cc92c
+} from 'eadp-code-core';
 import { type SettingScope } from '../../config/settings.js';
 import type { AuthState } from '../types.js';
 import { type VisionSwitchOutcome } from '../components/ModelSwitchDialog.js';
