--- conflicted
+++ resolved
@@ -15,14 +15,9 @@
   ToolExecuteConfirmationDetails,
   ToolMcpConfirmationDetails,
   Config,
-<<<<<<< HEAD
+  EditorType,
 } from 'eadp-code-core';
 import { IdeClient, ToolConfirmationOutcome } from 'eadp-code-core';
-=======
-  EditorType,
-} from '@qwen-code/qwen-code-core';
-import { IdeClient, ToolConfirmationOutcome } from '@qwen-code/qwen-code-core';
->>>>>>> eafdc978
 import type { RadioSelectItem } from '../shared/RadioButtonSelect.js';
 import { RadioButtonSelect } from '../shared/RadioButtonSelect.js';
 import { MaxSizedBox } from '../shared/MaxSizedBox.js';
