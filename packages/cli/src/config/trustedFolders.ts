--- conflicted
+++ resolved
@@ -4,19 +4,11 @@
  * SPDX-License-Identifier: Apache-2.0
  */
 
-<<<<<<< HEAD
-import * as fs from 'fs';
-import * as path from 'path';
-import { homedir } from 'os';
-import { getErrorMessage, isWithinRoot } from '@qwen-code/qwen-code-core';
-import { Settings } from './settings.js';
-=======
 import * as fs from 'node:fs';
 import * as path from 'node:path';
 import { homedir } from 'node:os';
-import { getErrorMessage, isWithinRoot } from '@google/gemini-cli-core';
+import { getErrorMessage, isWithinRoot } from '@qwen-code/qwen-code-core';
 import type { Settings } from './settings.js';
->>>>>>> 76553622
 import stripJsonComments from 'strip-json-comments';
 
 export const TRUSTED_FOLDERS_FILENAME = 'trustedFolders.json';
@@ -119,14 +111,9 @@
 }
 
 export function isWorkspaceTrusted(settings: Settings): boolean | undefined {
-<<<<<<< HEAD
-  const folderTrustFeature = settings.folderTrustFeature ?? false;
-  const folderTrustSetting = settings.folderTrust ?? true;
-=======
   const folderTrustFeature =
     settings.security?.folderTrust?.featureEnabled ?? false;
   const folderTrustSetting = settings.security?.folderTrust?.enabled ?? true;
->>>>>>> 76553622
   const folderTrustEnabled = folderTrustFeature && folderTrustSetting;
 
   if (!folderTrustEnabled) {
