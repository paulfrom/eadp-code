--- conflicted
+++ resolved
@@ -1,13 +1,7 @@
 {
-<<<<<<< HEAD
   "name": "eadp-code",
-  "version": "0.2.0",
+  "version": "0.2.2",
   "description": "eadp Code",
-=======
-  "name": "@qwen-code/qwen-code",
-  "version": "0.2.2",
-  "description": "Qwen Code",
->>>>>>> 2d9cc92c
   "repository": {
     "type": "git",
     "url": "git+https://github.com/paulfrom/eadp-code.git"
