--- conflicted
+++ resolved
@@ -1,13 +1,7 @@
 {
-<<<<<<< HEAD
-  "name": "@eadp-code/eadp-code",
-  "version": "0.0.11",
-  "description": "eadp Code",
-=======
   "name": "@qwen-code/qwen-code",
-  "version": "0.1.2",
+  "version": "0.1.1",
   "description": "Qwen Code",
->>>>>>> 9fce177bd8cb3629cbf2dcab8b9d7e8825b02892
   "repository": {
     "type": "git",
     "url": "git+https://github.com/paulfrom/eadp-code.git"
