/**
 * @license
 * Copyright 2025 Google LLC
 * SPDX-License-Identifier: Apache-2.0
 */

import {
  IdeDiffAcceptedNotificationSchema,
  IdeDiffClosedNotificationSchema,
<<<<<<< HEAD
} from 'eadp-code-core';
=======
} from '@qwen-code/qwen-code-core/src/ide/types.js';
>>>>>>> f4f24ab5
import { type JSONRPCNotification } from '@modelcontextprotocol/sdk/types.js';
import * as path from 'node:path';
import * as vscode from 'vscode';
import { DIFF_SCHEME } from './extension.js';

export class DiffContentProvider implements vscode.TextDocumentContentProvider {
  private content = new Map<string, string>();
  private onDidChangeEmitter = new vscode.EventEmitter<vscode.Uri>();

  get onDidChange(): vscode.Event<vscode.Uri> {
    return this.onDidChangeEmitter.event;
  }

  provideTextDocumentContent(uri: vscode.Uri): string {
    return this.content.get(uri.toString()) ?? '';
  }

  setContent(uri: vscode.Uri, content: string): void {
    this.content.set(uri.toString(), content);
    this.onDidChangeEmitter.fire(uri);
  }

  deleteContent(uri: vscode.Uri): void {
    this.content.delete(uri.toString());
  }

  getContent(uri: vscode.Uri): string | undefined {
    return this.content.get(uri.toString());
  }
}

// Information about a diff view that is currently open.
interface DiffInfo {
  originalFilePath: string;
  newContent: string;
  rightDocUri: vscode.Uri;
}

/**
 * Manages the state and lifecycle of diff views within the IDE.
 */
export class DiffManager {
  private readonly onDidChangeEmitter =
    new vscode.EventEmitter<JSONRPCNotification>();
  readonly onDidChange = this.onDidChangeEmitter.event;
  private diffDocuments = new Map<string, DiffInfo>();
  private readonly subscriptions: vscode.Disposable[] = [];

  constructor(
    private readonly log: (message: string) => void,
    private readonly diffContentProvider: DiffContentProvider,
  ) {
    this.subscriptions.push(
      vscode.window.onDidChangeActiveTextEditor((editor) => {
        this.onActiveEditorChange(editor);
      }),
    );
    this.onActiveEditorChange(vscode.window.activeTextEditor);
  }

  dispose() {
    for (const subscription of this.subscriptions) {
      subscription.dispose();
    }
  }

  /**
   * Creates and shows a new diff view.
   */
  async showDiff(filePath: string, newContent: string) {
    const fileUri = vscode.Uri.file(filePath);

    const rightDocUri = vscode.Uri.from({
      scheme: DIFF_SCHEME,
      path: filePath,
      // cache busting
      query: `rand=${Math.random()}`,
    });
    this.diffContentProvider.setContent(rightDocUri, newContent);

    this.addDiffDocument(rightDocUri, {
      originalFilePath: filePath,
      newContent,
      rightDocUri,
    });

    const diffTitle = `${path.basename(filePath)} ↔ Modified`;
    await vscode.commands.executeCommand(
      'setContext',
      'qwen.diff.isVisible',
      true,
    );

    let leftDocUri;
    try {
      await vscode.workspace.fs.stat(fileUri);
      leftDocUri = fileUri;
    } catch {
      // We need to provide an empty document to diff against.
      // Using the 'untitled' scheme is one way to do this.
      leftDocUri = vscode.Uri.from({
        scheme: 'untitled',
        path: filePath,
      });
    }

    await vscode.commands.executeCommand(
      'vscode.diff',
      leftDocUri,
      rightDocUri,
      diffTitle,
      {
        preview: false,
        preserveFocus: true,
      },
    );
    await vscode.commands.executeCommand(
      'workbench.action.files.setActiveEditorWriteableInSession',
    );
  }

  /**
   * Closes an open diff view for a specific file.
   */
  async closeDiff(filePath: string, suppressNotification = false) {
    let uriToClose: vscode.Uri | undefined;
    for (const [uriString, diffInfo] of this.diffDocuments.entries()) {
      if (diffInfo.originalFilePath === filePath) {
        uriToClose = vscode.Uri.parse(uriString);
        break;
      }
    }

    if (uriToClose) {
      const rightDoc = await vscode.workspace.openTextDocument(uriToClose);
      const modifiedContent = rightDoc.getText();
      await this.closeDiffEditor(uriToClose);
      if (!suppressNotification) {
        this.onDidChangeEmitter.fire(
          IdeDiffClosedNotificationSchema.parse({
            jsonrpc: '2.0',
            method: 'ide/diffClosed',
            params: {
              filePath,
              content: modifiedContent,
            },
          }),
        );
      }
      return modifiedContent;
    }
    return;
  }

  /**
   * User accepts the changes in a diff view. Does not apply changes.
   */
  async acceptDiff(rightDocUri: vscode.Uri) {
    const diffInfo = this.diffDocuments.get(rightDocUri.toString());
    if (!diffInfo) {
      this.log(`No diff info found for ${rightDocUri.toString()}`);
      return;
    }

    const rightDoc = await vscode.workspace.openTextDocument(rightDocUri);
    const modifiedContent = rightDoc.getText();
    await this.closeDiffEditor(rightDocUri);

    this.onDidChangeEmitter.fire(
      IdeDiffAcceptedNotificationSchema.parse({
        jsonrpc: '2.0',
        method: 'ide/diffAccepted',
        params: {
          filePath: diffInfo.originalFilePath,
          content: modifiedContent,
        },
      }),
    );
  }

  /**
   * Called when a user cancels a diff view.
   */
  async cancelDiff(rightDocUri: vscode.Uri) {
    const diffInfo = this.diffDocuments.get(rightDocUri.toString());
    if (!diffInfo) {
      this.log(`No diff info found for ${rightDocUri.toString()}`);
      // Even if we don't have diff info, we should still close the editor.
      await this.closeDiffEditor(rightDocUri);
      return;
    }

    const rightDoc = await vscode.workspace.openTextDocument(rightDocUri);
    const modifiedContent = rightDoc.getText();
    await this.closeDiffEditor(rightDocUri);

    this.onDidChangeEmitter.fire(
      IdeDiffClosedNotificationSchema.parse({
        jsonrpc: '2.0',
        method: 'ide/diffClosed',
        params: {
          filePath: diffInfo.originalFilePath,
          content: modifiedContent,
        },
      }),
    );
  }

  private async onActiveEditorChange(editor: vscode.TextEditor | undefined) {
    let isVisible = false;
    if (editor) {
      isVisible = this.diffDocuments.has(editor.document.uri.toString());
      if (!isVisible) {
        for (const document of this.diffDocuments.values()) {
          if (document.originalFilePath === editor.document.uri.fsPath) {
            isVisible = true;
            break;
          }
        }
      }
    }
    await vscode.commands.executeCommand(
      'setContext',
      'qwen.diff.isVisible',
      isVisible,
    );
  }

  private addDiffDocument(uri: vscode.Uri, diffInfo: DiffInfo) {
    this.diffDocuments.set(uri.toString(), diffInfo);
  }

  private async closeDiffEditor(rightDocUri: vscode.Uri) {
    const diffInfo = this.diffDocuments.get(rightDocUri.toString());
    await vscode.commands.executeCommand(
      'setContext',
      'qwen.diff.isVisible',
      false,
    );

    if (diffInfo) {
      this.diffDocuments.delete(rightDocUri.toString());
      this.diffContentProvider.deleteContent(rightDocUri);
    }

    // Find and close the tab corresponding to the diff view
    for (const tabGroup of vscode.window.tabGroups.all) {
      for (const tab of tabGroup.tabs) {
        const input = tab.input as {
          modified?: vscode.Uri;
          original?: vscode.Uri;
        };
        if (input && input.modified?.toString() === rightDocUri.toString()) {
          await vscode.window.tabGroups.close(tab);
          return;
        }
      }
    }
  }
}<|MERGE_RESOLUTION|>--- conflicted
+++ resolved
@@ -7,11 +7,7 @@
 import {
   IdeDiffAcceptedNotificationSchema,
   IdeDiffClosedNotificationSchema,
-<<<<<<< HEAD
 } from 'eadp-code-core';
-=======
-} from '@qwen-code/qwen-code-core/src/ide/types.js';
->>>>>>> f4f24ab5
 import { type JSONRPCNotification } from '@modelcontextprotocol/sdk/types.js';
 import * as path from 'node:path';
 import * as vscode from 'vscode';
