/**
 * @license
 * Copyright 2025 Google LLC
 * SPDX-License-Identifier: Apache-2.0
 */

import * as vscode from 'vscode';
import { IdeContextNotificationSchema } from '@qwen-code/qwen-code-core';
import { isInitializeRequest } from '@modelcontextprotocol/sdk/types.js';
import { McpServer } from '@modelcontextprotocol/sdk/server/mcp.js';
import { StreamableHTTPServerTransport } from '@modelcontextprotocol/sdk/server/streamableHttp.js';
import express, { type Request, type Response } from 'express';
import { randomUUID } from 'node:crypto';
import { type Server as HTTPServer } from 'node:http';
import * as path from 'node:path';
import * as fs from 'node:fs/promises';
import * as os from 'node:os';
import { z } from 'zod';
import type { DiffManager } from './diff-manager.js';
import { OpenFilesManager } from './open-files-manager.js';

const MCP_SESSION_ID_HEADER = 'mcp-session-id';
<<<<<<< HEAD
const IDE_SERVER_PORT_ENV_VAR = 'QWEN_CODE_IDE_SERVER_PORT';
=======
const IDE_SERVER_PORT_ENV_VAR = 'GEMINI_CLI_IDE_SERVER_PORT';
const IDE_WORKSPACE_PATH_ENV_VAR = 'GEMINI_CLI_IDE_WORKSPACE_PATH';

function writePortAndWorkspace(
  context: vscode.ExtensionContext,
  port: number,
  portFile: string,
  log: (message: string) => void,
): Promise<void> {
  const workspaceFolders = vscode.workspace.workspaceFolders;
  const workspacePath =
    workspaceFolders && workspaceFolders.length > 0
      ? workspaceFolders.map((folder) => folder.uri.fsPath).join(path.delimiter)
      : '';

  context.environmentVariableCollection.replace(
    IDE_SERVER_PORT_ENV_VAR,
    port.toString(),
  );
  context.environmentVariableCollection.replace(
    IDE_WORKSPACE_PATH_ENV_VAR,
    workspacePath,
  );

  log(`Writing port file to: ${portFile}`);
  return fs
    .writeFile(portFile, JSON.stringify({ port, workspacePath }))
    .catch((err) => {
      const message = err instanceof Error ? err.message : String(err);
      log(`Failed to write port to file: ${message}`);
    });
}
>>>>>>> 76553622

function sendIdeContextUpdateNotification(
  transport: StreamableHTTPServerTransport,
  log: (message: string) => void,
  openFilesManager: OpenFilesManager,
) {
  const ideContext = openFilesManager.state;

  const notification = IdeContextNotificationSchema.parse({
    jsonrpc: '2.0',
    method: 'ide/contextUpdate',
    params: ideContext,
  });

  log(
    `Sending IDE context update notification: ${JSON.stringify(
      notification,
      null,
      2,
    )}`,
  );
  transport.send(notification);
}

export class IDEServer {
  private server: HTTPServer | undefined;
  private context: vscode.ExtensionContext | undefined;
  private log: (message: string) => void;
  private portFile: string;
<<<<<<< HEAD
=======
  private port: number | undefined;
>>>>>>> 76553622
  diffManager: DiffManager;

  constructor(log: (message: string) => void, diffManager: DiffManager) {
    this.log = log;
    this.diffManager = diffManager;
    this.portFile = path.join(
      os.tmpdir(),
      `gemini-ide-server-${process.ppid}.json`,
    );
  }

  start(context: vscode.ExtensionContext): Promise<void> {
    return new Promise((resolve) => {
      this.context = context;
      const sessionsWithInitialNotification = new Set<string>();
      const transports: { [sessionId: string]: StreamableHTTPServerTransport } =
        {};

      const app = express();
      app.use(express.json());
      const mcpServer = createMcpServer(this.diffManager);

      const openFilesManager = new OpenFilesManager(context);
      const onDidChangeSubscription = openFilesManager.onDidChange(() => {
        for (const transport of Object.values(transports)) {
          sendIdeContextUpdateNotification(
            transport,
            this.log.bind(this),
            openFilesManager,
          );
        }
      });
      context.subscriptions.push(onDidChangeSubscription);
      const onDidChangeDiffSubscription = this.diffManager.onDidChange(
        (notification) => {
          for (const transport of Object.values(transports)) {
            transport.send(notification);
          }
        },
      );
      context.subscriptions.push(onDidChangeDiffSubscription);

      app.post('/mcp', async (req: Request, res: Response) => {
        const sessionId = req.headers[MCP_SESSION_ID_HEADER] as
          | string
          | undefined;
        let transport: StreamableHTTPServerTransport;

        if (sessionId && transports[sessionId]) {
          transport = transports[sessionId];
        } else if (!sessionId && isInitializeRequest(req.body)) {
          transport = new StreamableHTTPServerTransport({
            sessionIdGenerator: () => randomUUID(),
            onsessioninitialized: (newSessionId) => {
              this.log(`New session initialized: ${newSessionId}`);
              transports[newSessionId] = transport;
            },
          });
          const keepAlive = setInterval(() => {
            try {
              transport.send({ jsonrpc: '2.0', method: 'ping' });
            } catch (e) {
              this.log(
                'Failed to send keep-alive ping, cleaning up interval.' + e,
              );
              clearInterval(keepAlive);
            }
          }, 60000); // 60 sec

          transport.onclose = () => {
            clearInterval(keepAlive);
            if (transport.sessionId) {
              this.log(`Session closed: ${transport.sessionId}`);
              sessionsWithInitialNotification.delete(transport.sessionId);
              delete transports[transport.sessionId];
            }
          };
          mcpServer.connect(transport);
        } else {
          this.log(
            'Bad Request: No valid session ID provided for non-initialize request.',
          );
          res.status(400).json({
            jsonrpc: '2.0',
            error: {
              code: -32000,
              message:
                'Bad Request: No valid session ID provided for non-initialize request.',
            },
            id: null,
          });
          return;
        }

        try {
          await transport.handleRequest(req, res, req.body);
        } catch (error) {
          const errorMessage =
            error instanceof Error ? error.message : 'Unknown error';
          this.log(`Error handling MCP request: ${errorMessage}`);
          if (!res.headersSent) {
            res.status(500).json({
              jsonrpc: '2.0' as const,
              error: {
                code: -32603,
                message: 'Internal server error',
              },
              id: null,
            });
          }
        }
      });

      const handleSessionRequest = async (req: Request, res: Response) => {
        const sessionId = req.headers[MCP_SESSION_ID_HEADER] as
          | string
          | undefined;
        if (!sessionId || !transports[sessionId]) {
          this.log('Invalid or missing session ID');
          res.status(400).send('Invalid or missing session ID');
          return;
        }

        const transport = transports[sessionId];
        try {
          await transport.handleRequest(req, res);
        } catch (error) {
          const errorMessage =
            error instanceof Error ? error.message : 'Unknown error';
          this.log(`Error handling session request: ${errorMessage}`);
          if (!res.headersSent) {
            res.status(400).send('Bad Request');
          }
        }

        if (!sessionsWithInitialNotification.has(sessionId)) {
          sendIdeContextUpdateNotification(
            transport,
            this.log.bind(this),
            openFilesManager,
          );
          sessionsWithInitialNotification.add(sessionId);
        }
      };

      app.get('/mcp', handleSessionRequest);

<<<<<<< HEAD
    this.server = app.listen(0, () => {
      const address = (this.server as HTTPServer).address();
      if (address && typeof address !== 'string') {
        const port = address.port;
        context.environmentVariableCollection.replace(
          IDE_SERVER_PORT_ENV_VAR,
          port.toString(),
        );
        this.log(`IDE server listening on port ${port}`);
        fs.writeFile(this.portFile, JSON.stringify({ port })).catch((err) => {
          this.log(`Failed to write port to file: ${err}`);
        });
        this.log(this.portFile);
      }
=======
      this.server = app.listen(0, async () => {
        const address = (this.server as HTTPServer).address();
        if (address && typeof address !== 'string') {
          this.port = address.port;
          this.log(`IDE server listening on port ${this.port}`);
          await writePortAndWorkspace(
            context,
            this.port,
            this.portFile,
            this.log,
          );
        }
        resolve();
      });
>>>>>>> 76553622
    });
  }

  async updateWorkspacePath(): Promise<void> {
    if (this.context && this.port) {
      await writePortAndWorkspace(
        this.context,
        this.port,
        this.portFile,
        this.log,
      );
    }
  }

  async stop(): Promise<void> {
    if (this.server) {
      await new Promise<void>((resolve, reject) => {
        this.server!.close((err?: Error) => {
          if (err) {
            this.log(`Error shutting down IDE server: ${err.message}`);
            return reject(err);
          }
          this.log(`IDE server shut down`);
          resolve();
        });
      });
      this.server = undefined;
    }

    if (this.context) {
      this.context.environmentVariableCollection.clear();
    }
    try {
      await fs.unlink(this.portFile);
    } catch (_err) {
      // Ignore errors if the file doesn't exist.
    }
  }
}

const createMcpServer = (diffManager: DiffManager) => {
  const server = new McpServer(
    {
      name: 'qwen-code-companion-mcp-server',
      version: '1.0.0',
    },
    { capabilities: { logging: {} } },
  );
  server.registerTool(
    'openDiff',
    {
      description:
        '(IDE Tool) Open a diff view to create or modify a file. Returns a notification once the diff has been accepted or rejcted.',
      inputSchema: z.object({
        filePath: z.string(),
        // TODO(chrstn): determine if this should be required or not.
        newContent: z.string().optional(),
      }).shape,
    },
    async ({
      filePath,
      newContent,
    }: {
      filePath: string;
      newContent?: string;
    }) => {
      await diffManager.showDiff(filePath, newContent ?? '');
      return {
        content: [
          {
            type: 'text',
            text: `Showing diff for ${filePath}`,
          },
        ],
      };
    },
  );
  server.registerTool(
    'closeDiff',
    {
      description: '(IDE Tool) Close an open diff view for a specific file.',
      inputSchema: z.object({
        filePath: z.string(),
      }).shape,
    },
    async ({ filePath }: { filePath: string }) => {
      const content = await diffManager.closeDiff(filePath);
      const response = { content: content ?? undefined };
      return {
        content: [
          {
            type: 'text',
            text: JSON.stringify(response),
          },
        ],
      };
    },
  );
  return server;
};<|MERGE_RESOLUTION|>--- conflicted
+++ resolved
@@ -20,11 +20,8 @@
 import { OpenFilesManager } from './open-files-manager.js';
 
 const MCP_SESSION_ID_HEADER = 'mcp-session-id';
-<<<<<<< HEAD
 const IDE_SERVER_PORT_ENV_VAR = 'QWEN_CODE_IDE_SERVER_PORT';
-=======
-const IDE_SERVER_PORT_ENV_VAR = 'GEMINI_CLI_IDE_SERVER_PORT';
-const IDE_WORKSPACE_PATH_ENV_VAR = 'GEMINI_CLI_IDE_WORKSPACE_PATH';
+const IDE_WORKSPACE_PATH_ENV_VAR = 'QWEN_CODE_IDE_WORKSPACE_PATH';
 
 function writePortAndWorkspace(
   context: vscode.ExtensionContext,
@@ -55,7 +52,6 @@
       log(`Failed to write port to file: ${message}`);
     });
 }
->>>>>>> 76553622
 
 function sendIdeContextUpdateNotification(
   transport: StreamableHTTPServerTransport,
@@ -85,10 +81,7 @@
   private context: vscode.ExtensionContext | undefined;
   private log: (message: string) => void;
   private portFile: string;
-<<<<<<< HEAD
-=======
   private port: number | undefined;
->>>>>>> 76553622
   diffManager: DiffManager;
 
   constructor(log: (message: string) => void, diffManager: DiffManager) {
@@ -236,22 +229,6 @@
 
       app.get('/mcp', handleSessionRequest);
 
-<<<<<<< HEAD
-    this.server = app.listen(0, () => {
-      const address = (this.server as HTTPServer).address();
-      if (address && typeof address !== 'string') {
-        const port = address.port;
-        context.environmentVariableCollection.replace(
-          IDE_SERVER_PORT_ENV_VAR,
-          port.toString(),
-        );
-        this.log(`IDE server listening on port ${port}`);
-        fs.writeFile(this.portFile, JSON.stringify({ port })).catch((err) => {
-          this.log(`Failed to write port to file: ${err}`);
-        });
-        this.log(this.portFile);
-      }
-=======
       this.server = app.listen(0, async () => {
         const address = (this.server as HTTPServer).address();
         if (address && typeof address !== 'string') {
@@ -266,7 +243,6 @@
         }
         resolve();
       });
->>>>>>> 76553622
     });
   }
 
