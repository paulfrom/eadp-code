--- conflicted
+++ resolved
@@ -221,15 +221,7 @@
     - `response_text` (if applicable)
     - `auth_type`
 
-<<<<<<< HEAD
 - `qwen-code.flash_fallback`: This event occurs when Qwen Code switches to flash as fallback.
-=======
-- `gemini_cli.malformed_json_response`: This event occurs when a `generateJson` response from Gemini API cannot be parsed as a json.
-  - **Attributes**:
-    - `model`
-
-- `gemini_cli.flash_fallback`: This event occurs when Gemini CLI switches to flash as fallback.
->>>>>>> 76553622
   - **Attributes**:
     - `auth_type`
 
@@ -281,10 +273,7 @@
     - `ai_removed_lines` (Int, if applicable): Number of lines removed/changed by AI.
     - `user_added_lines` (Int, if applicable): Number of lines added/changed by user in AI proposed changes.
     - `user_removed_lines` (Int, if applicable): Number of lines removed/changed by user in AI proposed changes.
-<<<<<<< HEAD
-=======
     - `programming_language` (string, if applicable): The programming language of the file.
->>>>>>> 76553622
 
 - `gemini_cli.chat_compression` (Counter, Int): Counts chat compression operations
   - **Attributes**:
